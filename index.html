--- conflicted
+++ resolved
@@ -60,12 +60,8 @@
           <h3>Mathieu Nassif, <small>Ph.D.</small></h3>
           <address>
             <ul>
-<<<<<<< HEAD
-              <li><img src="assets/img/email-icon.png" alt="Email Icon" class="text-icon" /> Email: mnassif<span class="invisible"> [REMOVE THIS] </span>@cs<span class="invisible"> [AND THIS] </span>.mcgill.<span class="invisible"> [AND THAT] </span>ca</li>
+              <li><img src="assets/img/email-icon.png" alt="Email Icon" class="text-icon" /> Email: mathieu.nassif<span class="invisible"> [REMOVE THIS] </span>@mail<span class="invisible"> [AND THIS] </span>.mcgill.<span class="invisible"> [AND THAT] </span>ca</li>
               <li><img src="assets/img/mastodon-icon.svg" alt="Mastodon Icon" class="text-icon" /> Mastodon: <a href="https://social.sigsoft.org/@mnassif">@mnassif@social.sigsoft.org</a></li>
-=======
-              <li><img src="assets/img/email-icon.png" alt="Email Icon" class="text-icon" /> Email: mathieu.nassif<span class="invisible"> [REMOVE THIS] </span>@mail<span class="invisible"> [AND THIS] </span>.mcgill.<span class="invisible"> [AND THAT] </span>ca</li>
->>>>>>> 1b628f7a
               <li><img src="assets/img/github-icon.png" alt="GitHub Icon" class="text-icon" /> GitHub: <a href="https://github.com/nassifm">nassifm</a></li>
               <li><img src="assets/img/scholar-icon.png" alt="Google Scholar Icon" class="text-icon" /> Google Scholar: <a href="https://scholar.google.com/citations?user=TeuXRvAAAAAJ">Mathieu Nassif</a></li>
               <li><img src="assets/img/dblp-icon.png" alt="DBLP Icon" class="text-icon"> DBLP: <a href="https://dblp.uni-trier.de/pers/hd/n/Nassif:Mathieu">Mathieu Nassif</a></li>
@@ -108,51 +104,30 @@
         <li>
           <strong>2023</strong>
           <ul>
-<<<<<<< HEAD
-            <li>Mathieu Nassif and Martin P. Robillard. <a href="https://arxiv.org/abs/2311.18057">Non Linear Software Documentation with Interactive Code Examples</a>. <em>ArXiv preprint</em>, arXiv:2311.18057, 29 pages, 2023.</li>
+            <li>Mathieu Nassif and Martin P. Robillard. <a href="https://arxiv.org/abs/2311.18057">Non Linear Software Documentation with Interactive Code Examples</a>. <em>arXiv preprint</em>, arXiv:2311.18057, 28 pages, 2023.</li>
             <li>Mathieu Nassif and Martin P. Robillard. <a href="https://doi.org/10.1109/TSE.2023.3265855">Identifying Concepts in Software Projects</a>. In <em>IEEE Transactions on Software Engineering</em>, 49(7), pages 3660-3674, 2023.</li>
             <li>Mathieu Nassif and Martin P. Robillard. <a href="https://doi.org/10.1145/3544549.3585767">A Field Study of Developer Documentation Format</a>. Late-Breaking Work. In <em>Proceedings of the ACM CHI Conference on Human Factors in Computing Systems - Extended Abstracts</em>, article 7, 7 pages, 2023.</li>
-=======
-            <li>Mathieu Nassif and Martin P. Robillard. <a href="https://arxiv.org/abs/2311.18057">Non Linear Software Documentation with Interactive Code Examples</a>. <em>arXiv preprint</em>, 2311.18057, 28 pages, November, 2023</li>
-            <li>Mathieu Nassif and Martin P. Robillard. <a href="https://doi.org/10.1109/TSE.2023.3265855">Identifying Concepts in Software Projects</a>. In <em>IEEE Transactions on Software Engineering</em>, 49(7), pages 3660-3674, July, 2023</li>
-            <li>Mathieu Nassif and Martin P. Robillard. <a href="https://doi.org/10.1145/3544549.3585767">A Field Study of Developer Documentation Format</a>. Late-Breaking Work. In <em>Proceedings of the ACM CHI Conference on Human Factors in Computing Systems - Extended Abstracts</em>, article no. 7, 7 pages, April, 2023</li>
->>>>>>> 1b628f7a
           </ul>
         </li>
         <li>
           <strong>2022</strong>
           <ul>
-<<<<<<< HEAD
             <li>Mathieu Nassif, Alexa Hernandez, Ashvitha Sridharan, and Martin P. Robillard. <a href="https://doi.org/10.1109/TSE.2021.3087087">Generating Unit Tests for Documentation</a>. In <em>IEEE Transactions on Software Engineering</em>, 48(9), pages 3268-3279, 2022.</li>
             <li>Mathieu Nassif, Zara Horlacher, and Martin P. Robillard. <a href="https://doi.org/10.1145/3524610.3527875">Casdoc: Unobtrusive Explanations in Code Examples</a>. Research Demonstration. In <em>Proceedings of the 30th IEEE International Conference on Program Comprehension</em>, pages 631-635, 2022.</li>
             <li>Alexa Hernandez, Mathieu Nassif, and Martin P. Robillard. <a href="https://doi.org/10.1145/3510454.3516856">DScribe: Co-generating Unit Tests and Documentation</a>. Research Demonstration. In <em>Proceedings of the 44th ACM/IEEE International Conference on Software Engineering</em>, pages 56-60, 2022.</li>
             <li>Deeksha M. Arya, Mathieu Nassif, and Martin P. Robillard. <a href="https://doi.org/10.1109/MS.2021.3090978">A Data-Centric Study of Software Tutorial Design</a>. In <em>IEEE Software</em>, 39(3), pages 106-115, 2022.</li>
-=======
-            <li>Mathieu Nassif, Alexa Hernandez, Ashvitha Sridharan, and Martin P. Robillard. <a href="https://doi.org/10.1109/TSE.2021.3087087">Generating Unit Tests for Documentation</a>. In <em>IEEE Transactions on Software Engineering</em>, 48(9), pages 3268-3279, September, 2022.</li>
-            <li>Mathieu Nassif, Zara Horlacher, and Martin P. Robillard. <a href="https://doi.org/10.1145/3524610.3527875">Casdoc: Unobtrusive Explanations in Code Examples</a>. Research Demonstration. In <em>Proceedings of the 30th IEEE International Conference on Program Comprehension</em>, pages 631-635, May, 2022.</li>
-            <li>Alexa Hernandez, Mathieu Nassif, and Martin P. Robillard. <a href="https://doi.org/10.1145/3510454.3516856">DScribe: Co-generating Unit Tests and Documentation</a>. Research Demonstration. In <em>Proceedings of the 44th ACM/IEEE International Conference on Software Engineering</em>, pages 56-60, May, 2022.</li>
-            <li>Deeksha M. Arya, Mathieu Nassif, and Martin P. Robillard. <a href="https://doi.org/10.1109/MS.2021.3090978">A Data-Centric Study of Software Tutorial Design</a>. In <em>IEEE Software</em>, 39(3), pages 106-115, June, 2022.</li>
->>>>>>> 1b628f7a
           </ul>
         </li>
         <li>
           <strong>2021</strong>
           <ul>
-<<<<<<< HEAD
             <li>Mathieu Nassif and Martin P. Robillard. <a href="https://doi.org/10.1007/s10664-020-09918-4">Wikifying Software Artifacts</a>. In <em>Empirical Software Engineering</em>, 26(2), article 31, 31 pages, 2021.</li>
-=======
-            <li>Mathieu Nassif and Martin P. Robillard. <a href="https://doi.org/10.1007/s10664-020-09918-4">Wikifying Software Artifacts</a>. In <em>Empirical Software Engineering</em>, 26(2), article no. 31, 31 pages, March, 2021.</li>
->>>>>>> 1b628f7a
           </ul>
         </li>
         <li>
           <strong>2020</strong>
           <ul>
-<<<<<<< HEAD
             <li>Mathieu Nassif, Christoph Treude, and Martin P. Robillard. <a href="https://doi.org/10.1109/TSE.2018.2836450">Automatically Categorizing Software Technologies</a>. In <em>IEEE Transactions on Software Engineering</em>, 46(1), pages 20-32, 2020.</li>
-=======
-            <li>Mathieu Nassif, Christoph Treude, and Martin P. Robillard. <a href="https://doi.org/10.1109/TSE.2018.2836450">Automatically Categorizing Software Technologies</a>. In <em>IEEE Transactions on Software Engineering</em>, 46(1), pages 20-32, January, 2020.</li>
->>>>>>> 1b628f7a
           </ul>
         </li>
         <li>
@@ -172,7 +147,6 @@
         <li>
           <strong>2017</strong>
           <ul>
-<<<<<<< HEAD
             <li>Mathieu Nassif and Martin P. Robillard. <a href="https://doi.org/10.1109/ICSME.2017.64">Revisiting Turnover-Induced Knowledge Loss in Software Projects</a>. In <em>Proceedings of the 33rd IEEE International Conference on Software Maintenance and Evolution</em>, pages 261–272, 2017.</li>
           </ul>
         </li>
@@ -198,10 +172,6 @@
             <li>ACM/IEEE International Conference on Software Engineering (ICSE), 2022, 2024</li>
             <li>ACM Joint European Software Engineering Conference and Symposium on the Foundations of Software Engineering (ESEC/FSE), 2021</li>
             <li>ACM Technical Symposium on Computer Science Education (SIGCSE TS), 2021</li>
-=======
-            <li>Mathieu Nassif and Martin P. Robillard. <a href="https://doi.org/10.1109/ICSME.2017.64">Revisiting Turnover-Induced Knowledge Loss in Software Projects</a>. In <em>Proceedings of the 33rd IEEE International Conference on Software Maintenance and Evolution</em>, pages 261-272, September, 2017.
-            </li>
->>>>>>> 1b628f7a
           </ul>
         </li>
       </ul>
@@ -289,11 +259,7 @@
     <span class="line">Built with <a href="https://getbootstrap.com/">Bootstrap v4.5</a>.</span>
     <span class="line">© 2020 Mathieu Nassif</span>
     <br/>
-<<<<<<< HEAD
     <span class="line"><small><em>Last update: 10 September 2024</em></small></span>
-=======
-    <span class="line"><small><em>Last update: 1 February 2024</em></small></span>
->>>>>>> 1b628f7a
   </footer>
 
   <script src="assets/js/jquery-3.5.1.slim.min.js"></script>
